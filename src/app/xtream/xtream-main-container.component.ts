--- conflicted
+++ resolved
@@ -547,8 +547,6 @@
         this.setInitialBreadcrumb();
     }
 
-<<<<<<< HEAD
-=======
     remoteControlChangeChannel(type: 'up' | 'down') {
         if (this.currentLayout === 'category_content' && this.activeLiveStream) {
             let nextItem;
@@ -566,5 +564,4 @@
             this.itemClicked(nextItem);
         }
     }
->>>>>>> 39b45b02
 }