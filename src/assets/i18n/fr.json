{
    "CLOSE": "Fermer",
    "HOME": {
        "TITLE": "IPTVnator",
        "SUBTITLE": "Choisissez une liste de lecture, ou ajoutez en une nouvelle via un transfert de fichier ou via une URL",
        "TABS": {
            "RECENTLY_ADDED": "Listes de lecture ajoutées récemment",
            "FILE_UPLOAD": "Ajouter un fichier",
            "URL_UPLOAD": "Ajouter une URL",
            "TEXT_IMPORT": "Import as text"
        },
        "PLAYLISTS": {
            "NO_PLAYLISTS": "Aucune liste de lecture n'a été ajouté",
            "ADD_FIRST": "Veuillez ajouter votre première liste de lecture depuis un autre onglet",
            "ADDED_VIA_URL": "Ajouté par URL. URL :",
            "ADDED_VIA_FILE": "Ajouté par transfert de fichier",
            "CHANNELS": "Chaines",
            "ADDED": "Ajouté",
            "SHOW_DETAILS": "Afficher les détails de la liste de lecture",
            "REMOVE": "Retirer la liste de lecture",
            "INFO_DIALOG": {
                "PLAYLIST_DETAILS": "Détails de la liste de lecture",
                "TITLE": "Titre",
                "FROM_URL": "Ajouté par URL",
                "IMPORT_DATE": "Date d'importation",
                "CHANNELS": "Nombre de chaines",
                "CLOSE": "Fermer",
                "SAVE": "Enregistrer",
                "USER_AGENT": "Agent utilisateur",
                "ORIGINAL_FILENAME": "Nom du fichier d'origine",
                "FILE_PATH": "Chemin du fichier",
                "UPDATE_FAILED": "Échec de la dernière mise à jour de liste de lecture",
                "AUTO_UPDATE": "Mise à jour automatique",
                "AUTO_UPDATE_DESCRIPTION": "Si la fonction de mise à jour automatique est activée, la liste de lecture sera mise à jour automatiquement à chaque fois que l'app est lancée.",
                "CUSTOM_USER_AGENT": "Certains fournisseurs d'IPTC requiert un agent utilisateur spécifique afin de lire leur liste de lecture."
            },
            "REMOVE_DIALOG": {
                "TITLE": "Retirer la liste de lecture",
                "MESSAGE": "Êtes-vous certain de vouloir complètement retirer cette liste de lecture ?"
            },
            "UPDATED": "Mis à jour",
            "REFRESH": "Mettre à jour la liste de lecture",
            "GLOBAL_FAVORITES": "Global favorites",
            "GLOBAL_FAVORITES_DESCRIPTION": "Auto-generated playlist with aggregated favorites from all playlists",
            "MY_PLAYLISTS": "My playlists"
        },
        "FILE_UPLOAD": {
            "DRAG_DROP": "Glissez un fichier ici",
            "OR": "ou",
            "CHOOSE_PLAYLIST": "Choisir une liste de lecture"
        },
        "URL_UPLOAD": {
            "PLAYLIST_URL": "URL de la liste de lecture (m3u, m3u8)",
            "ADD_PLAYLIST": "Ajouter la liste de lecture"
        },
        "TEXT_IMPORT": {
            "LABEL": "Insert m3u(8) playlist as text",
            "BUTTON_LABEL": "Import"
        }
    },
    "SETTINGS": {
        "TITLE": "Paramètres / IPTVnator",
        "SUBTITLE": "Modifiez la configuration de l'application",
        "DESCRIPTION": "Changez les options de la liste ci-dessous et enregistrez vos modifications.",
        "EPG_URL_LABEL": "URL du EPG  (*.xml ou *.xml.gz)",
        "EPG_URL_PLACEHOLDER": "Saisir une URL",
        "REFRESH_EPG": "Mise à jour de l'EPG",
        "VIDEO_PLAYER_LABEL": "Lecteur vidéo",
        "VIDEO_PLAYER_PLACEHOLDER": "Choisir une option",
        "VERSION": "Version",
        "SAVE_CHANGES": "Enregistrer les modifications",
        "BACK_TO_HOME": "Retourner à l'accueil",
        "NEW_VERSION_AVAILABLE": "Une nouvelle version est disponible",
        "LATEST_VERSION": "Vous utilisez la dernière version",
        "LANGUAGE": "Langue",
        "SETTINGS_SAVED": "La configuration a été enregistrée avec succès.",
        "THEME": "Thème",
        "SHOW_CAPTIONS": "Afficher les sous-titres"
    },
    "THEMES": {
        "DARK_THEME": "Thème foncé",
        "LIGHT_THEME": "Thème clair"
    },
    "CHANNELS": {
        "SEARCH_CHANNEL": "Rechercher une chaine",
        "UPLOAD_OR_SELECT_OTHER_PLAYLIST": "Transférer ou choisir une autre liste de lecture",
        "ALL_CHANNELS": "Chaines",
        "GROUPS": "Groupes",
        "UNGROUPED": "Non-groupé",
        "UNNAMED_CHANNEL": "Chaine sans non",
        "FAVORITES": "Favoris",
        "NO_FAVORITES": "Aucun favoris",
        "USE_STAR_TO_FAVORITE": "Veuillez utiliser l'icône 'étoile' pour ajouter une chaine aux favoris.",
        "REMOVE_FAVORITE": "Retirer des favoris"
    },
    "TOP_MENU": {
        "OPEN_CHANNELS_LIST": "Ouvrir la liste des chaines",
        "TOGGLE_FAVORITE_FLAG": "Basculer le status de favoris",
<<<<<<< HEAD
        "OPEN_EPG_LIST": "Ouvrir la liste de l'EPG"
=======
        "OPEN_EPG_LIST": "Ouvrir la liste du EPG",
        "OPEN_MULTI_EPG": "Open Multi-EPG view"
>>>>>>> b4db751f
    },
    "EPG": {
        "NEXT_DAY": "Jour suivant",
        "PREVIOUS_DAY": "Jour précédent",
        "LIVE_NOW": "En direct",
        "LIVE_STREAM": "Diffusion en direct",
        "TIMESHIFT_AVAILABLE": "Contrôle du direct, appuyez pour lire",
        "EPG_NOT_AVAILABLE_DATE": "Échec: L'EPG n'est pas disponible pour la date choisie",
        "EPG_NOT_AVAILABLE_CHANNEL_TITLE": "Échec: L'EPG n'est pas disponible pour cette chaine",
        "EPG_NOT_AVAILABLE_CHANNEL_DESCRIPTION": "Veuillez ajouter/modifier l'URL de la liste EPG dans les réglages de l'app.",
        "FETCH_EPG": "Récupération des données EPG...",
        "ERROR": "Échec: L'EPG n'a pas pu être récupéré",
        "DOWNLOAD_SUCCESS": "L'EPG a été récupéré avec succès",
        "PROGRAM_DIALOG": {
            "PROGRAM_DETAILS": "Détails du programme TV",
            "TITLE": "Titre",
            "CATEGORY": "Catégorie",
            "PARENTAL_RATING_SYSTEM": "Paramètres du contrôle parental",
            "DESCRIPTION": "Description",
            "LANGUAGE": "Langue",
            "SHOW_PROGRAM_DETAILS": "Afficher les détails du programme TV"
        }
    },
    "LANGUAGES": {
        "ENGLISH": "English",
        "FRENCH": "Français",
        "KOREAN": "한국어",
        "RUSSIAN": "Русский",
        "GERMAN": "Deutsch",
        "SPANISH": "Español",
        "CHINESE": "简体中文"
    },
    "YES": "Oui",
    "NO": "Non",
    "MENU": {
        "OPEN": "Open menu",
        "SUPPORT_ARIA": "Support IPTVnator on GitHub",
        "SETTINGS": "Settings",
        "SETTINGS_ARIA": "Open settings",
        "BUG_REPORT": "Report a bug",
        "WHAT_IS_NEW": "What is new",
        "ABOUT": "About",
        "ABOUT_ARIA": "About the application"
    }
}<|MERGE_RESOLUTION|>--- conflicted
+++ resolved
@@ -96,12 +96,8 @@
     "TOP_MENU": {
         "OPEN_CHANNELS_LIST": "Ouvrir la liste des chaines",
         "TOGGLE_FAVORITE_FLAG": "Basculer le status de favoris",
-<<<<<<< HEAD
-        "OPEN_EPG_LIST": "Ouvrir la liste de l'EPG"
-=======
         "OPEN_EPG_LIST": "Ouvrir la liste du EPG",
         "OPEN_MULTI_EPG": "Open Multi-EPG view"
->>>>>>> b4db751f
     },
     "EPG": {
         "NEXT_DAY": "Jour suivant",
